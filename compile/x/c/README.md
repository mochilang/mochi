# C Backend

The C backend generates portable ANSI C source code from Mochi programs. It is primarily used for benchmarks and as a reference implementation for other backends.

## Files

- `compiler.go` – main code generator walking the AST
- `compiler_test.go` – golden tests that compile and run generated code
- `tools.go` – helper to locate or install a system C compiler

## Runtime helpers

During code generation `compiler.go` injects minimal runtime support when required. The beginning of the output defines list structures and helper functions such as `list_int_create` and `concat_list_int`:

```c
#include <stdio.h>
#include <stdlib.h>
typedef struct { int len; int *data; } list_int;
```

Further helpers like `_count`, `_avg`, `_input`, `_str` and `_index_string` are emitted on demand. The compiler now records required helpers in a map instead of dozens of boolean fields for cleaner code.【F:compile/c/compiler.go†L140-L260】

## Features

The backend supports basic language features including variable declarations, `for`/`while` loops, conditionals and function definitions. Lists of integers, floats, strings and nested integer lists are handled using the `list_int`, `list_float`, `list_string` and `list_list_int` types. When compiling `for` loops over ranges or collections the generator emits plain C loops.【F:compile/c/compiler.go†L452-L527】

Builtin functions such as `print`, `len`, `count`, `avg`, `input`, `str`, `now` and `json` are translated to the appropriate helper calls or C library functions.【F:compile/c/compiler.go†L629-L757】
Extern variable and function declarations are emitted verbatim as C `extern` statements and registered in the type environment.

Additional features include:

- list slicing for strings, integer, float and string lists
- membership checks and `union`, `except` and `intersect` operations on lists
- `in` operator tests substring membership in strings
- test blocks and `expect` statements compiled as helper functions
- `if` expressions for conditional values
- anonymous `fun` expressions (without captured variables) compiled to static functions
- methods declared inside `type` blocks

## Building

Compile a Mochi program to C using the build command:

```bash
mochi build --target c main.mochi -o main.c
```

Then use your system compiler to build the executable:

```bash
cc main.c -o main
./main
```

`tools.go` provides `EnsureCC` to locate `cc`, `gcc` or `clang` and attempt installation on Linux or macOS if missing. Set the `CC` environment variable to override the compiler used.【F:compile/c/tools.go†L10-L56】

## Tests

The golden tests in `compiler_test.go` verify that generated C matches expected output and executes correctly. They are tagged `slow` as they invoke the C toolchain:

```bash
go test ./compile/c -tags slow
```

They compile example programs from `tests/compiler/c` and compare the results.【F:compile/c/compiler_test.go†L71-L108】

The separate `leetcode_test.go` file compiles and executes the first ten
LeetCode solutions under `examples/leetcode/1` through `examples/leetcode/10`
using the C backend.

## Unsupported features

The current C backend only implements a small subset of Mochi. Several
constructs required by later LeetCode problems are not yet supported. Missing
features include:

- `map` types
<<<<<<< HEAD
- limited dataset queries (`from`/`where`/`select`) for int, float and string lists
=======
- basic `from`/`where`/`select` queries are supported, but joins, grouping and sorting remain unimplemented
>>>>>>> 19e1b97b
- enum definitions
- agent-related constructs (`agent`, `stream`, `intent`)
- generative `generate` blocks and model definitions
- dataset helpers such as `fetch`, `load` and `save`
- full pattern matching with `match` (simple constant matches are supported)
- foreign function interface via `import` and package declarations
- concurrency primitives like `spawn` and channels
- generics for user-defined types
- logic programming constructs (`fact`, `rule`, `query`)
- reflection or macro facilities
- package exports (extern objects are now supported)
- nested list types other than `list<list<int>>`
- set literals and set operations
- functions with multiple return values
- map membership operations
- iterating over maps with `for` loops
- variadic functions
- closures that capture surrounding variables
- destructuring bindings in `let` and `var` statements
- YAML dataset loading and saving
- right and outer joins in dataset queries
- agent initialization with field values
- nested recursive functions inside other functions
- `export` statements
- constructing union variant values or matching on them
- automatic language imports (`import python "..." auto`)
- extern object declarations

The backend now supports membership checks and `union`/`union all` operations
for integer, float, and string lists, along with slicing and printing of string
lists, but map membership and other advanced features
remain unimplemented.

Test blocks and `expect` statements are now compiled to C functions and
executed from `main`.

Additional language features like `try`/`catch` error handling and the planned
`async` keyword are also unimplemented. Problems relying on these features
(for example LeetCode problems 13–25 and 30) fail to compile at the moment.<|MERGE_RESOLUTION|>--- conflicted
+++ resolved
@@ -75,11 +75,8 @@
 features include:
 
 - `map` types
-<<<<<<< HEAD
 - limited dataset queries (`from`/`where`/`select`) for int, float and string lists
-=======
 - basic `from`/`where`/`select` queries are supported, but joins, grouping and sorting remain unimplemented
->>>>>>> 19e1b97b
 - enum definitions
 - agent-related constructs (`agent`, `stream`, `intent`)
 - generative `generate` blocks and model definitions

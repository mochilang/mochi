# 🍡 Mochi Programming Language

**Mochi** is a small, statically typed programming language built for clarity, safety, and expressiveness — whether you're writing tools, processing real-time data, or powering intelligent agents.

Mochi is:

* Agent-friendly: structured, safe, and embeddable
* Declarative and functional, with clean, expressive syntax
* Fast and portable: zero-dependency single binary
* Testable by design with built-in `test` and `expect` blocks

Simple enough to explore in minutes. Powerful enough to build something real.

## Prerequisites
To run Mochi in a container, you’ll need to have Docker installed.
Make sure Docker is running before using any container-based commands.

Also, to use Mochi inside tools like Claude or VS Code Agent Mode, you may need a local LLM (like `llama.cpp`). 

## Installation

You can run Mochi in three different ways:

### Prebuilt Binary (Native Recommended)

Just grab the binary and run:

1. Download the latest release from [Releases](https://github.com/mochilang/mochi/releases)
2. Make it executable:

```bash
chmod +x mochi
mochi run examples/hello.mochi
mochi cheatsheet
```

It’s a single binary — no dependencies, no setup.

### Docker

Use Docker to run Mochi without installing anything:

```bash
docker run -i --rm ghcr.io/mochilang/mochi run examples/hello.mochi
docker run -i --rm ghcr.io/mochilang/mochi serve
```

Want to use it like a native CLI? Set an alias:

```bash
alias mochi="docker run -i --rm -v $PWD:/app -w /app ghcr.io/mochilang/mochi"
```

Then use it anywhere:

```bash
mochi run examples/hello.mochi
mochi test examples/math.mochi
mochi test examples/leetcode/...
mochi build examples/hello.mochi -o hello
mochi cheatsheet
```

### Build from Source

To hack on the language or contribute:

```bash
git clone https://github.com/mochilang/mochi
cd mochi
make install # install Deno for TypeScript tests
make build
make test
```

This installs `mochi` into `~/bin` and runs the full test suite.

## Usage with Visual Studio Code

There is a VS Code extension under `tools/vscode` that bundles the Mochi language syntax. Run `npm install` and `npm run package` in that folder to build `mochi.vsix` for local installation.

You can also run Mochi as an [MCP server](https://github.com/modelcontext/protocol) inside **VS Code’s agent mode**.

The easiest way is to use a `.vscode/mcp.json` config file in your project:

```json
{
  "servers": {
    "mochi": {
      "command": "docker",
      "args": [
        "run",
        "-i",
        "--rm",
        "ghcr.io/mochilang/mochi"
      ]
    }
  }
}
```

Or, to configure it globally:

1. Press `Ctrl+Shift+P` → **Preferences: Open User Settings (JSON)**
2. Add:

```json
{
  "mcp": {
    "servers": {
      "mochi": {
        "command": "docker",
        "args": [
          "run",
          "-i",
          "--rm",
          "ghcr.io/mochilang/mochi"
        ]
      }
    }
  }
}
```

To enable LLM tools or runtime settings, add inputs or environment variables as needed.

Now when you toggle "Agent Mode" in Copilot Chat, Mochi will start automatically.

## Usage with Claude Desktop

Mochi is MCP-compatible and works out of the box with Claude Desktop.

Here’s an example config using `llama.cpp` locally:

```json
{
  "mcpServers": {
    "mochi": {
      "command": "docker",
      "args": [
        "run",
        "-i",
        "--rm",
        "ghcr.io/mochilang/mochi"
      ],
      "env": {
        "MOCHI_AGENT": "Claude",
        "LLM_PROVIDER": "llama.cpp",
        "LLM_DSN": "http://localhost:11434/v1",
        "LLM_MODEL": "llama3-8b-instruct.Q5_K_M.gguf"
      }
    }
  }
}
```

Or with the native binary:

```json
{
  "mcpServers": {
    "mochi": {
      "command": "/path/to/mochi",
      "args": ["serve"]
    }
  }
}
```

## Command-Line Usage

Mochi provides a clean and fast CLI:

```
Usage: mochi [--version] <command> [args]

Commands:
  run     Run a Mochi source file
  test    Run test blocks
  build   Compile to binary or other languages
  init    Initialize a new module
  get     Download module dependencies
  repl    Start interactive REPL
  llm     Send prompt to LLM
  infer   Infer externs from a package
  serve   Start MCP server
  cheatsheet  Print language reference
```

Examples:

```bash
mochi run examples/hello.mochi
mochi test examples/math.mochi
mochi test examples/leetcode/...
mochi build examples/hello.mochi -o hello
mochi build --target python examples/hello.mochi -o hello.py
mochi init mymodule
mochi get
mochi llm "hello"
mochi infer go fmt
mochi cheatsheet
```

## Try It

Send this to Claude or run it in your shell:

```mochi
let π = 3.14

fun area(r: float): float {
  return π * r * r
}
print(area(10.0))

test "π" {
  expect π == 3.14
  expect area(10.0) == 314.0
}

let 🍡 = "🍡૮₍ ˃ ⤙ ˂ ₎ა"
print(🍡)
```

It will output:

```
314
🍡૮₍ ˃ ⤙ ˂ ₎ა
```

## Language Overview

Mochi is expressive, safe, and joyful.

### Variables

```mochi
let name = "Mochi"
var count = 1
```

Immutable by default. Use `var` for mutable bindings.

### Control Flow

```mochi
if count > 0 {
  print("positive")
} else {
  print("non-positive")
}

for i in 0..3 {
  print(i)
}

var j = 0
while j < 3 {
  print(j)
  j = j + 1
}
```

Use `for` to iterate over ranges or collections. A `while` loop continues
running until its condition becomes false.

### Functions

```mochi
fun double(x: int): int {
  return x * 2
}

let square = fun(x: int): int => x * x
```

### Collections

```mochi
let user = {"name": "Ana", "age": 22}
let tags = {"a", "b", "c"}
let nums = [1, 2, 3]

print(user["name"])
print(tags)
print(nums[1])
```

Strings behave like read‐only lists of characters. They can be indexed
and iterated just like a list:

```mochi
let text = "hello"
print(text[1]) // "e"

for ch in text {
  print(ch)
}
```

### Dataset Queries

Query lists with SQL-like syntax using `from`, `where`, `sort by`, `skip`, `take` and `select`.
Datasets can also be loaded from external files.

```mochi
type Person {
  name: string
  age: int
}

let people = load "people.yaml" as Person

let adults = from p in people
             where p.age >= 18
             select { name: p.name, age: p.age }

for a in adults {
  print(a.name, "is", a.age)
}

save adults to "adults.json"
```

### Joins

Combine records from multiple lists using different join types.

**Inner join** keeps only matching pairs:

```mochi
let result = from o in orders
             join from c in customers on o.customerId == c.id
             select { orderId: o.id, customer: c.name }
```

**Cross join** pairs every item from both lists:

```mochi
let pairs = from o in orders
            from c in customers
            select { order: o.id, customer: c.name }
```

**Left join** keeps all left items even if the right side has no match:

```mochi
let ordersWithCustomer = from o in orders
                         left join c in customers on o.customerId == c.id
                         select { orderId: o.id, customer: c }
```

**Right join** keeps all right items even if the left side has no match:

```mochi
let customersWithOrder = from c in customers
                         right join o in orders on o.customerId == c.id
                         select { customerName: c.name, order: o }
```

### Tests

```mochi
test "math" {
  expect 2 + 2 == 4
  expect 5 > 3
}
```

### Generative AI

Invoke large language models directly from Mochi using the `generate` block.
Models can be configured globally with a `model` block and referenced by name.

```mochi
let poem = generate text {
  prompt: "Write a haiku about spring"
}
print(poem)

model quick {
  provider: "openai"
  name: "gpt-3.5-turbo"
}

let fancy = generate text {
  model: "quick"
  prompt: "Write a haiku about spring"
}
print(fancy)

type Person {
  name: string
  age: int
  email: string
}

let p = generate Person {
  prompt: "Generate a fictional software engineer"
}
print(p.name)

let vec = generate embedding {
  text: "hello world"
  normalize: true
}
print(len(vec))
```

You can also expose Mochi functions as tools for the LLM to call:

```mochi
fun getWeather(location: string): string {
  if location == "Paris" {
    return "sunny with a gentle breeze"
  }
  return "weather data unavailable"
}

fun calc(expression: string): string {
  if expression == "2 + 2" {
    return "4"
  }
  return "error"
}

let result = generate text {
  prompt: "What's the weather like in Paris and what's 2 + 2?",
  tools: [
    getWeather {
      description: "Returns the current weather for a given city"
    },
    calc {
      description: "Evaluates a simple math expression"
    }
  ]
}

print(result)
```

### HTTP Fetch

Retrieve JSON over HTTP with the new `fetch` expression. Results are automatically
decoded into the expected type. Use `with` to supply options such as the HTTP
method, headers, or request body.

```mochi
type Todo {
  userId: int
  id: int
  title: string
  completed: bool
}

let todo = fetch "https://example.com/todos/1" as Todo

let created: Todo = fetch "https://example.com/todos" with {
  method: "POST",
  headers: {
    "Content-Type": "application/json"
  },
  body: todo
}
```

### Union Types and Methods

Mochi now supports union types declared with the `|` syntax as well as inline
methods defined inside `type` blocks.

```mochi
type Tree =
  Leaf
  | Node(left: Tree, value: int, right: Tree)

fun sum(t: Tree): int {
  return match t {
    Leaf => 0
    Node(l, v, r) => sum(l) + v + sum(r)
  }
}

type Circle {
  radius: float

  fun area(): float {
    return 3.14 * radius * radius
  }
}
```

### Packages

Organize reusable code with packages. Each directory forms a package. Declare
the package name at the top of each file and mark exported names with `export`.

```mochi
package mathutils

export fun add(a: int, b: int): int {
  return a + b
}
```

Import packages in other files:

```mochi
import "mathutils"
print(mathutils.add(2, 3))

import "mathutils" as mu
print(mu.add(2, 3))
```

### Streams and Agents

Declare streams of structured events and handle them with agents. Use `emit` to
send events to a stream.

```mochi
stream Sensor { id: string, temperature: float }

on Sensor as s {
  print(s.id, s.temperature)
}

emit Sensor { id: "sensor-1", temperature: 22.5 }
```

Agents can also maintain persistent state and expose **intent** functions that
can be called like methods or via the MCP server.

```mochi
agent Monitor {
  var count: int = 0

  on Sensor as s {
    count = count + 1
  }

  intent status(): string {
    return "events = " + str(count)
  }
}

let m = Monitor {}
emit Sensor { id: "sensor-2", temperature: 30.0 }
print(m.status())
```

### Foreign Function Interface

Use the `import` keyword to access libraries from other languages. Declare
`extern` variables and functions to call them directly. If an alias is not
specified with `as`, the final path component will be used as the module name.

```mochi
import go "math" as math

extern fun math.Sqrt(x: float): float

print(math.Sqrt(16.0))
```

## MCP Tools

When running `mochi serve`, the following tools are available:

| Tool               | Description                     |
| ------------------ | ------------------------------- |
| `mochi_eval`       | Run a program and return output |
| `mochi_cheatsheet` | Return language reference       |

These tools integrate with Claude, Open Interpreter, and others.

## Examples

Explore the [`examples/`](./examples) directory:

* `v0.1/hello.mochi`
* `v0.2/list.mochi`
* `v0.3/generate.mochi`
* `v0.3/generate-struct.mochi`
* `v0.3/generate-model.mochi`
* `v0.3/tools.mochi`
* `v0.3/types.mochi`
* `v0.3/fetch.mochi`
* `v0.3/fetch-post.mochi`
* `v0.4/stream.mochi`

Edit one or start fresh. It’s all yours.

## Unsupported Features

Some language constructs are still experimental or missing in the current implementation:

- Advanced dataset query options like `group`, `sort`, `skip` and `take`.
<<<<<<< HEAD
- Streams and agents are not yet compiled by the Rust or C# backends.
=======
- Union type declarations are not yet compiled by the C++ backend.
- Streams and agents are not yet compiled by the Rust backend.
>>>>>>> b16816d0
- Logic programming keywords (`fact`, `rule`, `query`).
- File and network helpers (`fetch`, `load`, `save`, `generate`).
- Importing external packages with `import` and calling `extern` functions.
- `test` and `expect` blocks are ignored when compiling to Rust.
<<<<<<< HEAD
- Left, right and outer joins in dataset queries.
- Model declarations and generic dictionary casts for complex map types are unsupported in the C# backend.
=======
- Local recursive functions and negative literals in typed lists may fail to compile.
>>>>>>> b16816d0

## Benchmarks

Run:

```bash
make install
make bench
```

Results are saved in [`BENCHMARK.md`](./BENCHMARK.md).

## Contributing

Mochi is open source and happy to have your contributions.

```bash
git clone https://github.com/mochilang/mochi
cd mochi
make install # install Deno for TypeScript tests
make build
make test
```

Helpful commands:

* `make fmt` – format code
* `make lint` – run linter
* `make bench` – run benchmarks
* `make update-golden` – update test snapshots

PRs and issues welcome!

## License

Mochi is open source under the [MIT License](./LICENSE).
© 2025 Mochi — Your agent’s favorite language.<|MERGE_RESOLUTION|>--- conflicted
+++ resolved
@@ -593,28 +593,6 @@
 
 Edit one or start fresh. It’s all yours.
 
-## Unsupported Features
-
-Some language constructs are still experimental or missing in the current implementation:
-
-- Advanced dataset query options like `group`, `sort`, `skip` and `take`.
-<<<<<<< HEAD
-- Streams and agents are not yet compiled by the Rust or C# backends.
-=======
-- Union type declarations are not yet compiled by the C++ backend.
-- Streams and agents are not yet compiled by the Rust backend.
->>>>>>> b16816d0
-- Logic programming keywords (`fact`, `rule`, `query`).
-- File and network helpers (`fetch`, `load`, `save`, `generate`).
-- Importing external packages with `import` and calling `extern` functions.
-- `test` and `expect` blocks are ignored when compiling to Rust.
-<<<<<<< HEAD
-- Left, right and outer joins in dataset queries.
-- Model declarations and generic dictionary casts for complex map types are unsupported in the C# backend.
-=======
-- Local recursive functions and negative literals in typed lists may fail to compile.
->>>>>>> b16816d0
-
 ## Benchmarks
 
 Run:

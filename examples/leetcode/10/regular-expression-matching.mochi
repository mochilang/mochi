fun isMatch(s: string, p: string): bool {
  let m = len(s)
  let n = len(p)

  // dp[i][j] means s[i:] matches p[j:]
  var dp: list<list<bool>> = []
  var i = 0
  while i <= m {
    var row: list<bool> = []
    var j = 0
    while j <= n {
      row = row + [false]
      j = j + 1
    }
    dp = dp + [row]
    i = i + 1
  }

  dp[m][n] = true
  var i2 = m
  while i2 >= 0 {
    var j2 = n - 1
    while j2 >= 0 {
      var first = false
      if i2 < m {
        if (p[j2] == s[i2]) || (p[j2] == "."[0]) {
          first = true
        }
      }
<<<<<<< HEAD
      if j2 + 1 < n && p[j2+1] == "*"[0] {
=======
      var star = false
      if j2 + 1 < n {
        if p[j2+1] == "*" {
          star = true
        }
      }
      if star {
>>>>>>> b172b957
        if dp[i2][j2+2] || (first && dp[i2+1][j2]) {
          dp[i2][j2] = true
        } else {
          dp[i2][j2] = false
        }
      } else {
        if first && dp[i2+1][j2+1] {
          dp[i2][j2] = true
        } else {
          dp[i2][j2] = false
        }
      }
      j2 = j2 - 1
    }
    i2 = i2 - 1
  }

  return dp[0][0]
}

// Test cases from LeetCode

test "example 1" {
  expect isMatch("aa", "a") == false
}

test "example 2" {
  expect isMatch("aa", "a*") == true
}

test "example 3" {
  expect isMatch("ab", ".*") == true
}

test "example 4" {
  expect isMatch("aab", "c*a*b") == true
}

test "example 5" {
  expect isMatch("mississippi", "mis*is*p*.") == false
}<|MERGE_RESOLUTION|>--- conflicted
+++ resolved
@@ -27,9 +27,6 @@
           first = true
         }
       }
-<<<<<<< HEAD
-      if j2 + 1 < n && p[j2+1] == "*"[0] {
-=======
       var star = false
       if j2 + 1 < n {
         if p[j2+1] == "*" {
@@ -37,7 +34,6 @@
         }
       }
       if star {
->>>>>>> b172b957
         if dp[i2][j2+2] || (first && dp[i2+1][j2]) {
           dp[i2][j2] = true
         } else {
